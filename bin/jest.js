--- conflicted
+++ resolved
@@ -242,7 +242,6 @@
   console.log('Using Jest CLI v' + jest.getVersion());
 }
 
-<<<<<<< HEAD
 function runJestCLI() {
   jest.runCLI(argv, cwdPackageRoot, function(success) {
     process.on('exit', function() {
@@ -262,11 +261,6 @@
       watchman: useWatchman
     });
     callback(watcher);
-=======
-jest.runCLI(argv, cwdPackageRoot, function(success) {
-  process.on('exit', function(){
-    process.exit(success ? 0 : 1);
->>>>>>> dad64751
   });
 }
 
